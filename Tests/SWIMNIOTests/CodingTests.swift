//===----------------------------------------------------------------------===//
//
// This source file is part of the Swift Cluster Membership open source project
//
// Copyright (c) 2018-2019 Apple Inc. and the Swift Cluster Membership project authors
// Licensed under Apache License v2.0
//
// See LICENSE.txt for license information
// See CONTRIBUTORS.md for the list of Swift Cluster Membership project authors
//
// SPDX-License-Identifier: Apache-2.0
//
//===----------------------------------------------------------------------===//

import ClusterMembership
import Foundation
import SWIM
@testable import SWIMNIO
import XCTest

final class CodingTests: XCTestCase {
    lazy var nioPeer = SWIM.NIOPeer(node: .init(protocol: "udp", host: "127.0.0.1", port: 1111, uid: 12121), channel: nil)
    lazy var nioPeerOther = SWIM.NIOPeer(node: .init(protocol: "udp", host: "127.0.0.1", port: 2222, uid: 234_324), channel: nil)

    lazy var memberOne = SWIM.Member(peer: nioPeer, status: .alive(incarnation: 1), protocolPeriod: 0)
    lazy var memberTwo = SWIM.Member(peer: nioPeer, status: .alive(incarnation: 2), protocolPeriod: 0)
    lazy var memberThree = SWIM.Member(peer: nioPeer, status: .alive(incarnation: 2), protocolPeriod: 0)

    // TODO: add some more "nasty" cases, since the node parsing code is very manual and not hardened / secure
    func test_serializationOf_node() throws {
        try self.shared_serializationRoundtrip(
            ContainsNode(node: Node(protocol: "udp", host: "127.0.0.1", port: 1111, uid: 12121))
        )
        try self.shared_serializationRoundtrip(
            ContainsNode(node: Node(protocol: "udp", host: "127.0.0.1", port: 1111, uid: nil))
        )
        try self.shared_serializationRoundtrip(
<<<<<<< HEAD
            Node(protocol: "udp", host: "127.0.0.1", port: 1111, uid: .random(in: 0 ... UInt64.max))
        )
=======
            ContainsNode(node: Node(protocol: "udp", host: "127.0.0.1", port: 1111, uid: .random(in: 0 ... UInt64.max)))
        )
    }

    func test_serializationOf_peer() throws {
        try self.shared_serializationRoundtrip(ContainsPeer(peer: self.nioPeer))
    }

    func test_serializationOf_member() throws {
        try self.shared_serializationRoundtrip(ContainsMember(member: self.memberOne))
>>>>>>> fab2c96e
    }

    func test_serializationOf_ping() throws {
        let payloadSome: SWIM.GossipPayload = .membership([
            self.memberOne,
            self.memberTwo,
            self.memberThree,
        ])
        try self.shared_serializationRoundtrip(SWIM.Message.ping(replyTo: self.nioPeer, payload: payloadSome, sequenceNumber: 1212))
    }

    func test_serializationOf_pingReq() throws {
        let payloadNone: SWIM.GossipPayload = .none
        try self.shared_serializationRoundtrip(SWIM.Message.pingRequest(target: self.nioPeer, replyTo: self.nioPeerOther, payload: payloadNone, sequenceNumber: 111))

        let payloadSome: SWIM.GossipPayload = .membership([
            self.memberOne,
            self.memberTwo,
            self.memberThree,
        ])
        try self.shared_serializationRoundtrip(SWIM.Message.pingRequest(target: self.nioPeer, replyTo: self.nioPeerOther, payload: payloadSome, sequenceNumber: 1212))
    }

    // ==== ------------------------------------------------------------------------------------------------------------
    // MARK: Utils

    func shared_serializationRoundtrip<T: Codable>(_ obj: T) throws {
        let repr = try SWIMNIODefaultEncoder().encode(obj)
        let deserialized = try SWIMNIODefaultDecoder().decode(T.self, from: repr)

        XCTAssertEqual("\(obj)", "\(deserialized)")
    }
}

// This is a workaround until Swift 5.2.5 is available with the "top level string value encoding" support.
struct ContainsPeer: Codable {
    let peer: SWIM.NIOPeer
}

// This is a workaround until Swift 5.2.5 is available with the "top level string value encoding" support.
struct ContainsMember: Codable {
    let member: SWIM.Member
}

// This is a workaround until Swift 5.2.5 is available with the "top level string value encoding" support.
struct ContainsNode: Codable {
    let node: ClusterMembership.Node
}<|MERGE_RESOLUTION|>--- conflicted
+++ resolved
@@ -35,11 +35,10 @@
             ContainsNode(node: Node(protocol: "udp", host: "127.0.0.1", port: 1111, uid: nil))
         )
         try self.shared_serializationRoundtrip(
-<<<<<<< HEAD
+            ContainsNode(node: Node(protocol: "udp", host: "127.0.0.1", port: 1111, uid: .random(in: 0 ... UInt64.max)))
+        )
+        try self.shared_serializationRoundtrip(
             Node(protocol: "udp", host: "127.0.0.1", port: 1111, uid: .random(in: 0 ... UInt64.max))
-        )
-=======
-            ContainsNode(node: Node(protocol: "udp", host: "127.0.0.1", port: 1111, uid: .random(in: 0 ... UInt64.max)))
         )
     }
 
@@ -49,7 +48,6 @@
 
     func test_serializationOf_member() throws {
         try self.shared_serializationRoundtrip(ContainsMember(member: self.memberOne))
->>>>>>> fab2c96e
     }
 
     func test_serializationOf_ping() throws {
