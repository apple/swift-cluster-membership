//===----------------------------------------------------------------------===//
//
// This source file is part of the Swift Cluster Membership open source project
//
// Copyright (c) 2020 Apple Inc. and the Swift Cluster Membership project authors
// Licensed under Apache License v2.0
//
// See LICENSE.txt for license information
// See CONTRIBUTORS.md for the list of Swift Cluster Membership project authors
//
// SPDX-License-Identifier: Apache-2.0
//
//===----------------------------------------------------------------------===//

import ClusterMembership
import Logging
import NIO
import SWIM

// ==== ----------------------------------------------------------------------------------------------------------------
// MARK: Tracelog: SWIM [tracelog:SWIM]

extension SWIMNIOShell {
    /// Optional "dump all messages" logging.
    ///
    /// Enabled by `SWIM.Settings.traceLogLevel` or `-DTRACELOG_SWIM`
    func tracelog(
        _ type: TraceLogType, message: @autoclosure () -> String,
        file: String = #file, function: String = #function, line: UInt = #line
    ) {
<<<<<<< HEAD
//        if let level = self.settings.traceLogLevel {
//            self.log.log(
//                level: level,
        print(
            "[\(self.myself.node)] \(type.description) :: \(message()) @ \(file):\(line)"
        )
//                    ,
//                metadata: self.swim.metadata,
//                file: file, function: function, line: line
//            )
//        }
=======
        if let level = self.settings.traceLogLevel {
            self.log.log(
                level: level,
                "[\(self.myself.node)] \(type.description) :: \(message())",
                metadata: self.swim.metadata,
                file: file, function: function, line: line
            )
        }
>>>>>>> fab2c96e
    }

    internal enum TraceLogType: CustomStringConvertible {
        case send(to: AddressableSWIMPeer) // <SWIM.Message>
        case reply(to: AddressableSWIMPeer) // <SWIM.PingResponse>
        case receive(pinged: AddressableSWIMPeer?) // <SWIM.Message>

        static var receive: TraceLogType {
            .receive(pinged: nil)
        }

        var description: String {
            switch self {
            case .send(let to):
                return "SEND(to:\(to.node))"
            case .receive(nil):
                return "RECV"
            case .receive(let .some(pinged)):
                return "RECV(pinged:\(pinged.node))"
            case .reply(let to):
                return "REPL(to:\(to.node))"
            }
        }
    }
}<|MERGE_RESOLUTION|>--- conflicted
+++ resolved
@@ -28,19 +28,6 @@
         _ type: TraceLogType, message: @autoclosure () -> String,
         file: String = #file, function: String = #function, line: UInt = #line
     ) {
-<<<<<<< HEAD
-//        if let level = self.settings.traceLogLevel {
-//            self.log.log(
-//                level: level,
-        print(
-            "[\(self.myself.node)] \(type.description) :: \(message()) @ \(file):\(line)"
-        )
-//                    ,
-//                metadata: self.swim.metadata,
-//                file: file, function: function, line: line
-//            )
-//        }
-=======
         if let level = self.settings.traceLogLevel {
             self.log.log(
                 level: level,
@@ -49,7 +36,6 @@
                 file: file, function: function, line: line
             )
         }
->>>>>>> fab2c96e
     }
 
     internal enum TraceLogType: CustomStringConvertible {
