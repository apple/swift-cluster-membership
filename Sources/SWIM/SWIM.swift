--- conflicted
+++ resolved
@@ -60,11 +60,7 @@
         case nack(target: Node, sequenceNumber: SWIM.SequenceNumber)
 
         /// - parameter target: the target of the ping; i.e. when the pinged node receives a ping, the target is "myself", and that myself should be sent back in the target field.
-<<<<<<< HEAD
-        case timeout(target: Node, pingReqOrigin: Node?, timeout: SWIMTimeAmount, sequenceNumber: SWIM.SequenceNumber)
-=======
         case timeout(target: Node, pingRequestOrigin: Node?, timeout: SWIMTimeAmount, sequenceNumber: SWIM.SequenceNumber)
->>>>>>> fab2c96e
 
         /// Other error
         case error(Error, target: Node, sequenceNumber: SWIM.SequenceNumber)
