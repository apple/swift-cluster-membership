# Swift Cluster Membership

Swift Cluster Membership provides implementations of distributed membership protocols, which are an important building block for building distributed systems with Swift.

The core algorithm implementations _do not_ depend on any specific transport layer, although Proof-of-Concept implementations of using them with [swift-nio](https://github.com/apple/swift-nio) providing the networking and "interpreting" the algorithm state machines are provide in the repository.

## Membership Protocols

A membership protocol provides each process (“member”) of the group with a locally-maintained list of other **non-faulty** processes in the group. 
Part of a membership protocol's responsibilities lies with determining faulty and non-faulty members in a reliable and predictable manner. 

Members may join the membership at will, usually by contacting _any_ of the existing members, and become known to all other members in the cluster.
Members may leave the membership gracefully or crash and be determined as dead and thus removed from the non-faulty membership list using distributed failure detection mechanisms.

<<<<<<< HEAD
## SWIM: Scalable Weakly-consistent Infection-style Process Group Membership Protocol
=======
## Modules

### 🏊‍♂️🏊‍♀️ SWIM: Scalable Weakly-consistent Infection-style Process Group Membership Protocol
>>>>>>> fdc35c36

Implementation of the following papers:

- [SWIM: Scalable Weakly-consistent Infection-style Process Group Membership Protocol](https://www.cs.cornell.edu/projects/Quicksilver/public_pdfs/SWIM.pdf)
- [Lifeguard: Local Health Awareness for More Accurate Failure Detection](https://arxiv.org/abs/1707.00788)

## Other Algorithms

We are open to accepting additional membership implementations.

## Development

See [CONTRIBUTING.md](CONTRIBUTING.md) for a detailed guide on contributing.

See also, [STYLE_GUIDE.md](STYLE_GUIDE.md) for some additional style hints.

## Documentation

### API Documentation

API documentation is generated using Jazzy:

```
./scripts/docs/generate_api.sh
open .build/docs/api/...-dev/index.html
```

## Supported Versions

Swift: 

- Swift 5.2+ (including 5.3-dev)

Operating Systems:

- Linux systems (Ubuntu and friends)
- macOS<|MERGE_RESOLUTION|>--- conflicted
+++ resolved
@@ -12,13 +12,7 @@
 Members may join the membership at will, usually by contacting _any_ of the existing members, and become known to all other members in the cluster.
 Members may leave the membership gracefully or crash and be determined as dead and thus removed from the non-faulty membership list using distributed failure detection mechanisms.
 
-<<<<<<< HEAD
-## SWIM: Scalable Weakly-consistent Infection-style Process Group Membership Protocol
-=======
-## Modules
-
 ### 🏊‍♂️🏊‍♀️ SWIM: Scalable Weakly-consistent Infection-style Process Group Membership Protocol
->>>>>>> fdc35c36
 
 Implementation of the following papers:
 
